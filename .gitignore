# Binaries for programs and plugins
*.exe
*.exe~
*.dll
*.so
*.dylib

# Test binary, build with `go test -c`
*.test

# Output of the go coverage tool, specifically when used with LiteIDE
*.out
<<<<<<< HEAD

# JetBrains config files
.idea*

# The login binary that may be generated in the tools directory.
tools/login/login
=======
.idea*

pkg*
>>>>>>> 7b059ee3
<|MERGE_RESOLUTION|>--- conflicted
+++ resolved
@@ -10,15 +10,11 @@
 
 # Output of the go coverage tool, specifically when used with LiteIDE
 *.out
-<<<<<<< HEAD
 
 # JetBrains config files
 .idea*
 
 # The login binary that may be generated in the tools directory.
 tools/login/login
-=======
-.idea*
 
-pkg*
->>>>>>> 7b059ee3
+pkg*